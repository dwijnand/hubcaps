--- conflicted
+++ resolved
@@ -317,17 +317,12 @@
 
 
     fn iter<'a, D, I>(&'a self, uri: String, into_items: fn(D) -> Vec<I>) -> Result<Iter<'a, D, I>>
-<<<<<<< HEAD
-    where
-        D: Deserialize,
-=======
-        where D: DeserializeOwned
->>>>>>> b4c70332
+    where
+        D: DeserializeOwned,
     {
         self.iter_media(uri, into_items, MediaType::Json)
     }
 
-<<<<<<< HEAD
     fn iter_media<'a, D, I>(
         &'a self,
         uri: String,
@@ -335,20 +330,11 @@
         media_type: MediaType,
     ) -> Result<Iter<'a, D, I>>
     where
-        D: Deserialize,
-=======
-    fn iter_media<'a, D, I>(&'a self,
-                            uri: String,
-                            into_items: fn(D) -> Vec<I>,
-                            media_type: MediaType)
-                            -> Result<Iter<'a, D, I>>
-        where D: DeserializeOwned
->>>>>>> b4c70332
+        D: DeserializeOwned,
     {
         Iter::new(self, self.host.clone() + &uri, into_items, media_type)
     }
 
-<<<<<<< HEAD
     fn request<D>(
         &self,
         method: Method,
@@ -357,16 +343,7 @@
         media_type: MediaType,
     ) -> Result<(Option<Links>, D)>
     where
-        D: Deserialize,
-=======
-    fn request<D>(&self,
-                  method: Method,
-                  uri: String,
-                  body: Option<&[u8]>,
-                  media_type: MediaType)
-                  -> Result<(Option<Links>, D)>
-        where D: DeserializeOwned
->>>>>>> b4c70332
+        D: DeserializeOwned,
     {
         let builder = self.authenticate(method, uri)
             .header(UserAgent(self.agent.to_owned()))
@@ -406,7 +383,6 @@
         }
     }
 
-<<<<<<< HEAD
     fn request_entity<D>(
         &self,
         method: Method,
@@ -415,16 +391,7 @@
         media_type: MediaType,
     ) -> Result<D>
     where
-        D: Deserialize,
-=======
-    fn request_entity<D>(&self,
-                         method: Method,
-                         uri: String,
-                         body: Option<&[u8]>,
-                         media_type: MediaType)
-                         -> Result<D>
-        where D: DeserializeOwned
->>>>>>> b4c70332
+        D: DeserializeOwned,
     {
         self.request(method, uri, body, media_type).map(
             |(_, entity)| {
@@ -434,23 +401,15 @@
     }
 
     fn get<D>(&self, uri: &str) -> Result<D>
-<<<<<<< HEAD
-    where
-        D: Deserialize,
-=======
-        where D: DeserializeOwned
->>>>>>> b4c70332
+    where
+        D: DeserializeOwned,
     {
         self.get_media(uri, MediaType::Json)
     }
 
     fn get_media<D>(&self, uri: &str, media: MediaType) -> Result<D>
-<<<<<<< HEAD
-    where
-        D: Deserialize,
-=======
-        where D: DeserializeOwned
->>>>>>> b4c70332
+    where
+        D: DeserializeOwned,
     {
         self.request_entity(Method::Get, self.host.clone() + uri, None, media)
     }
@@ -468,12 +427,8 @@
     }
 
     fn post<D>(&self, uri: &str, message: &[u8]) -> Result<D>
-<<<<<<< HEAD
-    where
-        D: Deserialize,
-=======
-        where D: DeserializeOwned
->>>>>>> b4c70332
+    where
+        D: DeserializeOwned,
     {
         self.request_entity(
             Method::Post,
@@ -484,23 +439,15 @@
     }
 
     fn patch_media<D>(&self, uri: &str, message: &[u8], media: MediaType) -> Result<D>
-<<<<<<< HEAD
-    where
-        D: Deserialize,
-=======
-        where D: DeserializeOwned
->>>>>>> b4c70332
+    where
+        D: DeserializeOwned,
     {
         self.request_entity(Method::Patch, self.host.clone() + uri, Some(message), media)
     }
 
     fn patch<D>(&self, uri: &str, message: &[u8]) -> Result<D>
-<<<<<<< HEAD
-    where
-        D: Deserialize,
-=======
-        where D: DeserializeOwned
->>>>>>> b4c70332
+    where
+        D: DeserializeOwned,
     {
         self.patch_media(uri, message, MediaType::Json)
     }
@@ -514,12 +461,8 @@
     }
 
     fn put<D>(&self, uri: &str, message: &[u8]) -> Result<D>
-<<<<<<< HEAD
-    where
-        D: Deserialize,
-=======
-        where D: DeserializeOwned
->>>>>>> b4c70332
+    where
+        D: DeserializeOwned,
     {
         self.request_entity(
             Method::Put,
@@ -540,12 +483,8 @@
 }
 
 impl<'a, D, I> Iter<'a, D, I>
-<<<<<<< HEAD
 where
-    D: Deserialize,
-=======
-    where D: DeserializeOwned
->>>>>>> b4c70332
+    D: DeserializeOwned,
 {
     /// creates a new instance of an Iter
     pub fn new(
@@ -572,12 +511,8 @@
 }
 
 impl<'a, D, I> Iterator for Iter<'a, D, I>
-<<<<<<< HEAD
 where
-    D: Deserialize,
-=======
-    where D: DeserializeOwned
->>>>>>> b4c70332
+    D: DeserializeOwned,
 {
     type Item = I;
     fn next(&mut self) -> Option<I> {

--- conflicted
+++ resolved
@@ -437,19 +437,11 @@
         let mut items = into_items(payload);
         items.reverse(); // we pop from the tail
         Ok(Iter {
-<<<<<<< HEAD
                github: github,
                next_link: links.and_then(|l| l.next()),
                into_items: into_items,
-               items: into_items(payload),
+               items: items,
            })
-=======
-            github: github,
-            next_link: links.and_then(|l| l.next()),
-            into_items: into_items,
-            items: items,
-        })
->>>>>>> 63e6fdc8
     }
 
     fn set_next(&mut self, next: Option<String>) {
@@ -462,7 +454,6 @@
 {
     type Item = I;
     fn next(&mut self) -> Option<I> {
-<<<<<<< HEAD
         self.items
             .pop()
             .or_else(|| {
@@ -473,23 +464,12 @@
                             .request::<D>(Method::Get, next_link.to_owned(), None, MediaType::Json)
                             .ok()
                             .and_then(|(links, payload)| {
+                                          let mut next_items = (self.into_items)(payload);
+                                          next_items.reverse(); // we pop() from the tail
                                           self.set_next(links.and_then(|l| l.next()));
-                                          self.items = (self.into_items)(payload);
+                                          self.items = next_items;
                                           self.next()
                                       })
-=======
-        self.items.pop().or_else(|| {
-            self.next_link.clone().and_then(|ref next_link| {
-                self.github
-                    .request::<D>(Method::Get, next_link.to_owned(), None, MediaType::Json)
-                    .ok()
-                    .and_then(|(links, payload)| {
-                        let mut next_items = (self.into_items)(payload);
-                        next_items.reverse(); // we pop() from the tail
-                        self.set_next(links.and_then(|l| l.next()));
-                        self.items = next_items;
-                        self.next()
->>>>>>> 63e6fdc8
                     })
             })
     }
